# cuSignal 0.14 (Date TBD)

## New Features
- PR #43 - Add pytest-benchmarks tests
- PR #48 - Addition of decimate for FIR ftypes
- PR #49 - Add CuPy Module for convolve2d and correlate2d
- PR #51 - Add CuPy Module for lombscargle, along with tests/benchmarks

## Improvements
- PR #40 - Ability to specify time/freq domain for resample.
- PR #45 - Refactor `_signaltools.py` to use new Numba/CuPy framework
- PR #50 - Update README to reorganize install instructions
<<<<<<< HEAD
- PR #56 - Ability to precompile select Numba/CuPy kernel on import
=======
- PR #55 - Update notebooks to use timeit instead of time
>>>>>>> f76cdf17

## Bug Fixes
- PR #44 - Fix issues in pytests

# cuSignal 0.13 (31 Mar 2020)

## New Features
- PR #6 - Added Simple WFM Demodulation, Jupyter Notebook with SoapySDR integration
- PR #17 - Add conda recipe and gpuCI scripts
- PR #22 - Addition of real and complex cepstrum for speech/acoustic signal processing
- PR #25 - Raw CuPy Module for upfirdn

## Improvements
- PR #5 - Update cuSignal install directions for Windows OS.
- PR #9 - Update cuSignal documentation and Conda install ymls to better support Jetson Devices and prune dependencies
- PR #11 - Update cuSignal structure to match other RAPIDS projects
- PR #20 - Updated conda environment and README file
- PR #26 - Cache raw CuPy kernels in upfirdn
- PR #28 - Add use_numba documentation in upfirdn and resample_poly; remove int support
- PR #29 - Fix typos in README
- PR #30 - Add Apache 2.0 license header to acoustics.py
- PR #31 - Adding stream support and additional data types to upfirdn
- PR #32 - Enable filter coefficient reuse across multiple calls to resample_poly and performance bug fixes
- PR #34 - Implement CuPy kernels as module object and templating
- PR #35 - Make upfirdn's kernel caching more generic; support 2D
- PR #36 - Set default upfirdn/resample_poly behavior to use Raw CuPy CUDA kernel rather than Numba; Doc updates

## Bug Fixes
- PR #4 - Direct method convolution isn't supported in CuPy, defaulting to NumPy [Examine in future for performance]
- PR #33 - Removes the conda test phase
- PR #37 - Fix docs to include all cuSignal modules
- PR #38 - Fix version in docs configuration

# cuSignal 0.1 (04 Nov 2019)

## New Features

Initial commit of cuSignal featuring support for:

* **Convolution**
  * convolve - all methods other than direct
  * correlate - all methods other than direct
  * convolve2d
  * correlate2d
  * fftconvolve
  * choose_conv_method
* **B-splines**
  * cubic
  * quadratic
  * gauss_spline
* **Filtering**
  * wiener
  * lfiltic
  * hilbert
  * hilbert2
  * resample
  * resample_poly
  * upfirdn
* **Filter Design**
  * bilinear_zpk
  * firwin
  * iirfilter
  * cmplx_sort
* **Waveforms**
  * chirp
  * gausspulse
  * max_len_seq
  * square
* **Window Functions**
  * get_window
  * barthann
  * bartlett
  * blackman
  * blackmanharris
  * bohman
  * boxcar
  * chebwin
  * cosine
  * exponential
  * flattop
  * gaussian
  * general_cosine
  * general_gaussian
  * general_hamming
  * hamming
  * hann
  * kaiser
  * nuttall
  * triang
  * tukey
* **Wavelets**
  * morlet
  * ricker
  * cwt
* **Peak Finding**
  * argrelmin
  * argrelmax
  * rgrelextrema
* **Spectral Analysis**
  * periodogram
  * welch
  * csd
  * coherence
  * spectrogram
  * vectorstrength
  * stft
  * lombscargle
* **Extensions of Scipy Signal**
  * freq_shift - Frequency shift signal<|MERGE_RESOLUTION|>--- conflicted
+++ resolved
@@ -10,11 +10,8 @@
 - PR #40 - Ability to specify time/freq domain for resample.
 - PR #45 - Refactor `_signaltools.py` to use new Numba/CuPy framework
 - PR #50 - Update README to reorganize install instructions
-<<<<<<< HEAD
+- PR #55 - Update notebooks to use timeit instead of time
 - PR #56 - Ability to precompile select Numba/CuPy kernel on import
-=======
-- PR #55 - Update notebooks to use timeit instead of time
->>>>>>> f76cdf17
 
 ## Bug Fixes
 - PR #44 - Fix issues in pytests
