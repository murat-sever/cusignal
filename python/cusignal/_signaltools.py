# Copyright (c) 2019-2020, NVIDIA CORPORATION.
# Licensed under the Apache License, Version 2.0 (the "License");
# you may not use this file except in compliance with the License.
# You may obtain a copy of the License at
#
#     http://www.apache.org/licenses/LICENSE-2.0
#
# Unless required by applicable law or agreed to in writing, software
# distributed under the License is distributed on an "AS IS" BASIS,
# WITHOUT WARRANTIES OR CONDITIONS OF ANY KIND, either express or implied.
# See the License for the specific language governing permissions and
# limitations under the License.

import cupy as cp
import itertools
import numpy as np

from enum import Enum
from math import gcd
from numba import (
    complex64,
    complex128,
    cuda,
    float32,
    float64,
    int32,
    int64,
    void,
)
<<<<<<< HEAD
from numba.types.scalars import Complex
from string import Template
=======
try:
    # Numba <= 0.49
    from numba.types.scalars import Complex
except ImportError:
    # Numba >= 0.49
    from numba.core.types.scalars import Complex
>>>>>>> b481903e

from .fir_filter_design import firwin


class GPUKernel(Enum):
    CORRELATE = 0
    CONVOLVE = 1
    CORRELATE2D = 2
    CONVOLVE2D = 3


class GPUBackend(Enum):
    CUPY = 0
    NUMBA = 1


# Numba type supported and corresponding C type
_SUPPORTED_TYPES = {
    np.int32: [int32, "int"],
    np.int64: [int64, "long int"],
    np.float32: [float32, "float"],
    np.float64: [float64, "double"],
    np.complex64: [complex64, "complex<float>"],
    np.complex128: [complex128, "complex<double>"],
}

_numba_kernel_cache = {}
_cupy_kernel_cache = {}

FULL = 2
SAME = 1
VALID = 0

CIRCULAR = 8
REFLECT = 4
PAD = 0

_modedict = {"valid": 0, "same": 1, "full": 2}

_boundarydict = {
    "fill": 0,
    "pad": 0,
    "wrap": 2,
    "circular": 2,
    "symm": 1,
    "symmetric": 1,
    "reflect": 4,
}


def _valfrommode(mode):
    try:
        return _modedict[mode]
    except KeyError:
        raise ValueError(
            "Acceptable mode flags are 'valid'," " 'same', or 'full'."
        )


def _bvalfromboundary(boundary):
    try:
        return _boundarydict[boundary] << 2
    except KeyError:
        raise ValueError(
            "Acceptable boundary flags are 'fill', 'circular' "
            "(or 'wrap'), and 'symmetric' (or 'symm')."
        )


def _iDivUp(a, b):
    return (a // b + 1) if (a % b != 0) else (a // b)


# Use until functionality provided in Numba 0.49/0.50 available
def stream_cupy_to_numba(cp_stream):
    """
    Notes:
        1. The lifetime of the returned Numba stream should be as
           long as the CuPy one, which handles the deallocation
           of the underlying CUDA stream.
        2. The returned Numba stream is assumed to live in the same
           CUDA context as the CuPy one.
        3. The implementation here closely follows that of
           cuda.stream() in Numba.
    """
    from ctypes import c_void_p
    import weakref

    # get the pointer to actual CUDA stream
    raw_str = cp_stream.ptr

    # gather necessary ingredients
    ctx = cuda.devices.get_context()
    handle = c_void_p(raw_str)

    # create a Numba stream
    nb_stream = cuda.cudadrv.driver.Stream(
        weakref.proxy(ctx), handle, finalizer=None
    )

    return nb_stream


def _numba_correlate_2d(
    inp, inpW, inpH, kernel, S0, S1, out, outW, outH, pick
):

    y, x = cuda.grid(2)

    if pick != 3:  # non-square
        i = cp.int32(x + S0)
    else:
        i = cp.int32(x + S1)
    j = cp.int32(y + S0)

    oPixelPos = (x, y)
    if (x < outH) and (y < outW):

        temp: out.dtype = 0

        if pick == 1:  # odd
            for k in range(cp.int32(-S0), cp.int32(S0 + 1)):
                for l in range(cp.int32(-S0), cp.int32(S0 + 1)):
                    iPixelPos = (cp.int32(i + k), cp.int32(j + l))
                    coefPos = (cp.int32(k + S0), cp.int32(l + S0))
                    temp += inp[iPixelPos] * kernel[coefPos]
                    # temp = x

        elif pick == 2:  # even
            for k in range(cp.int32(-S0), cp.int32(S0)):
                for l in range(cp.int32(-S0), cp.int32(S0)):
                    iPixelPos = (cp.int32(i + k), cp.int32(j + l))
                    coefPos = (cp.int32(k + S0), cp.int32(l + S0))
                    temp += inp[iPixelPos] * kernel[coefPos]

        else:  # non-squares
            for k in range(cp.int32(S0)):
                for l in range(cp.int32(S1)):
                    iPixelPos = (
                        cp.int32(cp.int32(i + k) - S1),
                        cp.int32(cp.int32(j + l) - S0),
                    )
                    coefPos = (k, l)
                    temp += inp[iPixelPos] * kernel[coefPos]

        out[oPixelPos] = temp


def _numba_convolve_2d(inp, inpW, inpH, kernel, S0, S1, out, outW, outH, pick):

    y, x = cuda.grid(2)

    if pick != 3:  # non-square
        i = cp.int32(x + S0)
    else:
        i = cp.int32(x + S1)
    j = cp.int32(y + S0)

    oPixelPos = (x, y)
    if (x < outH) and (y < outW):

        temp: out.dtype = 0

        if pick == 1:  # odd
            for k in range(cp.int32(-S0), cp.int32(S0 + 1)):
                for l in range(cp.int32(-S0), cp.int32(S0 + 1)):
                    iPixelPos = (cp.int32(i + k), cp.int32(j + l))
                    coefPos = (cp.int32(-k + S0), cp.int32(-l + S0))
                    temp += inp[iPixelPos] * kernel[coefPos]

        elif pick == 2:  # even
            for k in range(cp.int32(-S0), cp.int32(S0)):
                for l in range(cp.int32(-S0), cp.int32(S0)):
                    iPixelPos = (cp.int32(i + k), cp.int32(j + l))
                    coefPos = (
                        cp.int32(cp.int32(-k + S0) - 1),
                        cp.int32(cp.int32(-l + S0) - 1),
                    )
                    temp += inp[iPixelPos] * kernel[coefPos]

        else:  # non-squares
            for k in range(cp.int32(S0)):
                for l in range(cp.int32(S1)):
                    iPixelPos = (
                        cp.int32(cp.int32(i + k) - S1),
                        cp.int32(cp.int32(j + l) - S0),
                    )
                    coefPos = (
                        cp.int32(cp.int32(-k + S0) - 1),
                        cp.int32(cp.int32(-l + S1) - 1),
                    )
                    temp += inp[iPixelPos] * kernel[coefPos]

        out[oPixelPos] = temp


def _numba_convolve_2d_signature(ty):
    return void(
        ty[:, :],  # inp
        int64,  # inpW
        int64,  # inpH
        ty[:, :],  # kernel
        int64,  # S0
        int64,  # S1 - only used by non-squares
        ty[:, :],  # out
        int64,  # outW
        int64,  # outH
        int64,  # pick
    )


# Custom Cupy raw kernel implementing upsample, filter, downsample operation
# Matthew Nicely - mnicely@nvidia.com
loaded_from_source = Template(
    """
$header

extern "C" {
    __global__ void _cupy_correlate_2d(
            const ${datatype} * __restrict__ inp,
            const int inpW,
            const int inpH,
            const ${datatype} * __restrict__ kernel,
            const int kerW,
            const int kerH,
            const int S0,
            const int S1,
            ${datatype} * __restrict__ out,
            const int outW,
            const int outH,
            const int pick) {

        const int ty {
            static_cast<int>(blockIdx.x * blockDim.x + threadIdx.x) };
        const int tx {
            static_cast<int>(blockIdx.y * blockDim.y + threadIdx.y) };

        int i {};
        if ( pick != 3 ) {
            i = tx + S0;
        } else {
            i = tx + S1;
        }
        int j { ty + S0 };

        int2 oPixelPos {tx, ty};
        if ( (tx < outH) && (ty < outW) ) {
            ${datatype} temp {};

            // Odd
            if ( pick == 1) {
                for (int k = -S0; k < (S0 + 1); k++){
                    for (int l = -S0; l < (S0 + 1); l++) {
                        int2 iPixelPos {(i + k), (j + l)};
                        int2 coefPos {(k + S0), (l + S0)};
                        temp += inp[iPixelPos.x * inpW + iPixelPos.y] *
                            kernel[coefPos.x * kerW + coefPos.y];
                    }
                }

            // Even
            } else if (pick == 2) {
                for (int k = -S0; k < S0; k++){
                    for (int l = -S0; l < S0; l++) {
                        int2 iPixelPos {(i + k), (j + l)}; // iPixelPos[1], [0]
                        int2 coefPos {(k + S0), (l + S0)};
                        temp += inp[iPixelPos.x * inpW + iPixelPos.y] *
                            kernel[coefPos.x * kerW + coefPos.y];
                    }
                }

            // Non-squares
            } else {
                for (int k = 0; k < S0; k++){
                    for (int l = 0; l < S1; l++) {
                        int2 iPixelPos {(i + k - S1), (j + l - S0)};
                        int2 coefPos {k, l};
                        temp += inp[iPixelPos.x * inpW + iPixelPos.y] *
                            kernel[coefPos.x * kerH + coefPos.y];
                    }
                }
            }
            out[oPixelPos.x * outW + oPixelPos.y] = temp;
        }
    }

    __global__ void _cupy_convolve_2d(
            const ${datatype} * __restrict__ inp,
            const int inpW,
            const int inpH,
            const ${datatype} * __restrict__ kernel,
            const int kerW,
            const int kerH,
            const int S0,
            const int S1,
            ${datatype} * __restrict__ out,
            const int outW,
            const int outH,
            const int pick) {

        const int ty {
            static_cast<int>(blockIdx.x * blockDim.x + threadIdx.x) };
        const int tx {
            static_cast<int>(blockIdx.y * blockDim.y + threadIdx.y) };

        int i {};
        if ( pick != 3 ) {
            i = tx + S0;
        } else {
            i = tx + S1;
        }
        int j { ty + S0 };

        int2 oPixelPos {tx, ty};
        if ( (tx < outH) && (ty < outW) ) {
            ${datatype} temp {};

            // Odd kernel
            if ( pick == 1) {
                for (int k = -S0; k < (S0 + 1); k++){
                    for (int l = -S0; l < (S0 + 1); l++) {
                        int2 iPixelPos {(i + k), (j + l)};
                        int2 coefPos {(-k + S0), (-l + S0)};
                        temp += inp[iPixelPos.x * inpW + iPixelPos.y] *
                            kernel[coefPos.x * kerW + coefPos.y];
                    }
                }
            // Even kernel
            } else if (pick == 2) {
                for (int k = -S0; k < S0; k++){
                    for (int l = -S0; l < S0; l++) {
                        int2 iPixelPos {(i + k), (j + l)};
                        int2 coefPos {(-k + S0 - 1), (-l + S0 - 1)};
                        temp += inp[iPixelPos.x * inpW + iPixelPos.y] *
                            kernel[coefPos.x * kerW + coefPos.y];
                    }
                }

            // Non-squares kernel
            } else {
                for (int k = 0; k < S0; k++){
                    for (int l = 0; l < S1; l++) {
                        int2 iPixelPos {(i + k - S1), (j + l - S0)};
                        int2 coefPos {(-k + S0 - 1), (-l + S1 - 1)};
                        temp += inp[iPixelPos.x * inpW + iPixelPos.y] *
                            kernel[coefPos.x * kerH + coefPos.y];
                    }
                }
            }
            out[oPixelPos.x * outW + oPixelPos.y] = temp;
        }
    }

    __global__ void _cupy_correlate(
            const ${datatype} * __restrict__ inp,
            const int inpW,
            const ${datatype} * __restrict__ kernel,
            const int kerW,
            const int mode,
            const bool swapped_inputs,
            ${datatype} * __restrict__ out,
            const int outW) {

        const int tx {
            static_cast<int>( blockIdx.x * blockDim.x + threadIdx.x ) };
        const int stride { static_cast<int>( blockDim.x * gridDim.x ) };

        for ( int tid = tx; tid < outW; tid += stride ) {
            ${datatype} temp {};

            if ( mode == 0 ) {  // Valid
                if ( tid >= 0 && tid < inpW ) {
                    for ( int j = 0; j < kerW; j++ ) {
                        temp += inp[tid + j] * kernel[j];
                    }
                }
            } else if ( mode == 1 ) {   // Same
                const int P1 { kerW / 2 };
                int start {};
                if ( !swapped_inputs ) {
                    start = 0 - P1 + tid;
                } else {
                    start = ( ( inpW - 1 ) / 2 ) - ( kerW - 1 ) + tid;
                }
                for ( int j = 0; j < kerW; j++ ) {
                    if ( ( start + j >= 0 ) && ( start + j < inpW ) ) {
                        temp += inp[start + j] * kernel[j];
                    }
                }
            } else {    // Full
                const int P1 { kerW - 1 };
                int start { 0 - P1 + tid };
                for ( int j = 0; j < kerW; j++ ) {
                    if ( ( start + j >= 0 ) && ( start + j < inpW ) ) {
                        temp += inp[start + j] * kernel[j];
                    }
                }
            }

            if (swapped_inputs) {
                out[outW - tid - 1] = temp; // TODO: Move to shared memory
            } else {
                out[tid] = temp;
            }
        }
    }
    __global__ void _cupy_convolve(
            const ${datatype} * __restrict__ inp,
            const int inpW,
            const ${datatype} * __restrict__ kernel,
            const int kerW,
            const int mode,
            const bool swapped_inputs,
            ${datatype} * __restrict__ out,
            const int outW) {

        const int tx {
            static_cast<int>( blockIdx.x * blockDim.x + threadIdx.x ) };
        const int stride { static_cast<int>( blockDim.x * gridDim.x ) };

        for ( int tid = tx; tid < outW; tid += stride ) {
            ${datatype} temp {};

            if ( mode == 0 ) {  // Valid
                if ( tid >= 0 && tid < inpW ) {
                    for ( int j = 0; j < kerW; j++ ) {
                        temp += inp[tid + j] * kernel[( kerW - 1 ) - j];
                    }
                }
            } else if ( mode == 1 ) {   // Same
                const int P1 { kerW / 2 };
                int start {};
                if ( !swapped_inputs ) {
                    start = 0 - P1 + tid;
                } else {
                    start = ( ( inpW - 1 ) / 2 ) - ( kerW - 1 ) + tid;
                }
                for ( int j = 0; j < kerW; j++ ) {
                    if ( ( start + j >= 0 ) && ( start + j < inpW ) ) {
                        temp += inp[start + j] * kernel[( kerW - 1 ) - j];
                    }
                }
            } else {    // Full
                const int P1 { kerW - 1 };
                int start { 0 - P1 + tid };
                for ( int j = 0; j < kerW; j++ ) {
                    if ( ( start + j >= 0 ) && ( start + j < inpW ) ) {
                        temp += inp[start + j] * kernel[( kerW - 1 ) - j];
                    }
                }
            }
            out[tid] = temp;
        }
    }
}
"""
)


class _cupy_convolve_wrapper(object):
    def __init__(self, grid, block, stream, kernel):
        if isinstance(grid, int):
            grid = (grid,)
        if isinstance(block, int):
            block = (block,)

        self.grid = grid
        self.block = block
        self.stream = stream
        self.kernel = kernel

    def __call__(
        self, d_inp, d_kernel, mode, swapped_inputs, out,
    ):

        kernel_args = (
            d_inp,
            d_inp.shape[0],
            d_kernel,
            d_kernel.shape[0],
            mode,
            swapped_inputs,
            out,
            out.shape[0],
        )

        self.stream.use()
        self.kernel(self.grid, self.block, kernel_args)


class _cupy_convolve_2d_wrapper(object):
    def __init__(self, grid, block, stream, kernel):
        if isinstance(grid, int):
            grid = (grid,)
        if isinstance(block, int):
            block = (block,)

        self.grid = grid
        self.block = block
        self.stream = stream
        self.kernel = kernel

    def __call__(
        self, d_inp, paddedW, paddedH, d_kernel, S0, S1, out, outW, outH, pick,
    ):

        kernel_args = (
            d_inp,
            paddedW,
            paddedH,
            d_kernel,
            d_kernel.shape[0],
            d_kernel.shape[1],
            S0,
            S1,
            out,
            outW,
            outH,
            pick,
        )

        self.stream.use()
        self.kernel(self.grid, self.block, kernel_args)


def _get_backend_kernel(
    dtype, grid, block, stream, use_numba, k_type,
):

    if not use_numba:
        kernel = _cupy_kernel_cache[(dtype.name, k_type)]
        if kernel:
            if k_type == GPUKernel.CONVOLVE or k_type == GPUKernel.CORRELATE:
                return _cupy_convolve_wrapper(grid, block, stream, kernel)
            elif (
                k_type == GPUKernel.CONVOLVE2D
                or k_type == GPUKernel.CORRELATE2D
            ):
                return _cupy_convolve_2d_wrapper(grid, block, stream, kernel)
            else:
                raise Exception("If you see this let the developers know.")

    else:
        nb_stream = stream_cupy_to_numba(stream)
        kernel = _numba_kernel_cache[(dtype.name, k_type)]

        if kernel:
            return kernel[grid, block, nb_stream]

    raise NotImplementedError(
        "No kernel found for k_type {}, datatype {}".format(k_type, dtype.name)
    )


def _populate_kernel_cache(np_type, use_numba, k_type):

    print(k_type, k_type.value)

    try:
        numba_type, c_type = _SUPPORTED_TYPES[np_type]

    except KeyError:
        raise Exception("No kernel found for datatype {}".format(np_type))

    if not use_numba:
        if (str(numba_type), k_type) in _cupy_kernel_cache:
            return
        # Instantiate the cupy kernel for this type and compile
        if isinstance(numba_type, Complex):
            header = "#include <cupy/complex.cuh>"
        else:
            header = ""
        src = loaded_from_source.substitute(datatype=c_type, header=header)
        module = cp.RawModule(
            code=src, options=("-std=c++11", "-use_fast_math")
        )
        if k_type == GPUKernel.CORRELATE:
            _cupy_kernel_cache[
                (str(numba_type), GPUKernel.CORRELATE)
            ] = module.get_function("_cupy_correlate")
        elif k_type == GPUKernel.CONVOLVE:
            _cupy_kernel_cache[
                (str(numba_type), GPUKernel.CONVOLVE)
            ] = module.get_function("_cupy_convolve")
        elif k_type == GPUKernel.CORRELATE2D:
            _cupy_kernel_cache[
                (str(numba_type), GPUKernel.CORRELATE2D)
            ] = module.get_function("_cupy_correlate_2d")
        elif k_type == GPUKernel.CONVOLVE2D:
            _cupy_kernel_cache[
                (str(numba_type), GPUKernel.CONVOLVE2D)
            ] = module.get_function("_cupy_convolve_2d")
        else:
            raise Exception("If you see this let the developers know.")

    else:
        if (str(numba_type), k_type) in _numba_kernel_cache:
            return
        # JIT compile the numba kernels
        # k_type = 0/1 (correlate/convolve)
        sig = _numba_convolve_2d_signature(numba_type)
        if k_type == GPUKernel.CORRELATE2D:
            _numba_kernel_cache[(str(numba_type), k_type)] = cuda.jit(
                sig, fastmath=True
            )(_numba_correlate_2d)
        elif k_type == GPUKernel.CONVOLVE2D:
            _numba_kernel_cache[(str(numba_type), k_type)] = cuda.jit(
                sig, fastmath=True
            )(_numba_convolve_2d)
        elif k_type == GPUKernel.CONVOLVE or k_type == GPUKernel.CORRELATE:
            return
        else:
            raise Exception("If you see this let the developers know.")


def precompile_kernels(dtype=None, backend=None, k_type=None):
    r"""
    Precompile GPU kernels for later use.

    Parameters
    ----------
    dtype : numpy datatype or list of datatypes, optional
        Data types for which kernels should be precompiled. If not
        specified, all supported data types will be precompiled.
    backend : GPUBackend, optional
        Which GPU backend to precompile for. If not specified,
        all supported backends will be precompiled.
    """
    dtype = list(dtype) if dtype else _SUPPORTED_TYPES.keys()
    backend = list(backend) if backend else list(GPUBackend)
    k_type = list(k_type) if k_type else list(GPUKernel)
    for d, b, k in itertools.product(dtype, backend, k_type):
        _populate_kernel_cache(d, b.value, k)


def _convolve_gpu(
    inp, out, ker, mode, use_convolve, swapped_inputs, cp_stream,
):

    d_inp = cp.array(inp)
    d_kernel = cp.array(ker)

    device_id = cp.cuda.Device()
    numSM = device_id.attributes["MultiProcessorCount"]

    threadsperblock = 256
    blockspergrid = numSM * 20

    if use_convolve:
        _populate_kernel_cache(out.dtype.type, False, GPUKernel.CONVOLVE)
        kernel = _get_backend_kernel(
            out.dtype,
            blockspergrid,
            threadsperblock,
            cp_stream,
            False,
            GPUKernel.CONVOLVE,
        )
    else:
        _populate_kernel_cache(out.dtype.type, False, GPUKernel.CORRELATE)
        kernel = _get_backend_kernel(
            out.dtype,
            blockspergrid,
            threadsperblock,
            cp_stream,
            False,
            GPUKernel.CORRELATE,
        )

    kernel(d_inp, d_kernel, mode, swapped_inputs, out)

    return out


def _convolve2d_gpu(
    inp,
    out,
    ker,
    mode,
    boundary,
    use_convolve,
    fillvalue,
    cp_stream,
    use_numba,
):

    if (boundary != PAD) and (boundary != REFLECT) and (boundary != CIRCULAR):
        raise Exception("Invalid boundary flag")

    S = np.zeros(2, dtype=int)

    # If kernel is square and odd
    if ker.shape[0] == ker.shape[1]:  # square
        if ker.shape[0] % 2 == 1:  # odd
            pick = 1
            S[0] = (ker.shape[0] - 1) // 2
            if mode == 2:  # full
                P1 = P2 = P3 = P4 = S[0] * 2
            else:  # same/valid
                P1 = P2 = P3 = P4 = S[0]
        else:  # even
            pick = 2
            S[0] = ker.shape[0] // 2
            if mode == 2:  # full
                P1 = P2 = P3 = P4 = S[0] * 2 - 1
            else:  # same/valid
                if use_convolve:
                    P1 = P2 = P3 = P4 = S[0]
                else:
                    P1 = P3 = S[0] - 1
                    P2 = P4 = S[0]
    else:  # Non-square
        pick = 3
        S[0] = ker.shape[0]
        S[1] = ker.shape[1]
        if mode == 2:  # full
            P1 = S[0] - 1
            P2 = S[0] - 1
            P3 = S[1] - 1
            P4 = S[1] - 1
        else:  # same/valid
            if use_convolve:
                P1 = S[0] // 2
                P2 = S[0] // 2 if (S[0] % 2) else S[0] // 2 - 1
                P3 = S[1] // 2
                P4 = S[1] // 2 if (S[1] % 2) else S[1] // 2 - 1
            else:
                P1 = S[0] // 2 if (S[0] % 2) else S[0] // 2 - 1
                P2 = S[0] // 2
                P3 = S[1] // 2 if (S[1] % 2) else S[1] // 2 - 1
                P4 = S[1] // 2

    if mode == 1:  # SAME
        pad = ((P1, P2), (P3, P4))  # 4x5
        if boundary == REFLECT:
            inp = cp.pad(inp, pad, "symmetric")
        if boundary == CIRCULAR:
            inp = cp.pad(inp, pad, "wrap")
        if boundary == PAD:
            inp = cp.pad(inp, pad, "constant", constant_values=(fillvalue))

    if mode == 2:  # FULL
        pad = ((P1, P2), (P3, P4))
        if boundary == REFLECT:
            inp = cp.pad(inp, pad, "symmetric")
        if boundary == CIRCULAR:
            inp = cp.pad(inp, pad, "wrap")
        if boundary == PAD:
            inp = cp.pad(inp, pad, "constant", constant_values=(fillvalue))

    paddedW = inp.shape[1]
    paddedH = inp.shape[0]

    outW = out.shape[1]
    outH = out.shape[0]

    d_inp = cp.array(inp)
    d_kernel = cp.array(ker)

    threadsperblock = (16, 16)
    blockspergrid = (
        _iDivUp(outW, threadsperblock[0]),
        _iDivUp(outH, threadsperblock[1]),
    )

    if use_convolve:
        _populate_kernel_cache(out.dtype.type, use_numba, GPUKernel.CONVOLVE2D)
        kernel = _get_backend_kernel(
            out.dtype,
            blockspergrid,
            threadsperblock,
            cp_stream,
            use_numba,
            GPUKernel.CONVOLVE2D,
        )
    else:
        _populate_kernel_cache(
            out.dtype.type, use_numba, GPUKernel.CORRELATE2D
        )
        kernel = _get_backend_kernel(
            out.dtype,
            blockspergrid,
            threadsperblock,
            cp_stream,
            use_numba,
            GPUKernel.CORRELATE2D,
        )

    kernel(
        d_inp, paddedW, paddedH, d_kernel, S[0], S[1], out, outW, outH, pick
    )
    return out


def _convolve(
    in1,
    in2,
    use_convolve,
    swapped_inputs,
    mode,
    cp_stream=cp.cuda.stream.Stream(null=True),
):

    val = _valfrommode(mode)

    # Promote inputs
    promType = cp.promote_types(in1.dtype, in2.dtype)
    in1 = in1.astype(promType)
    in2 = in2.astype(promType)

    # Create empty array to hold number of aout dimensions
    out_dimens = np.empty(in1.ndim, np.int)
    if val == VALID:
        for i in range(in1.ndim):
            out_dimens[i] = (
                max(in1.shape[i], in2.shape[i])
                - min(in1.shape[i], in2.shape[i])
                + 1
            )
            if out_dimens[i] < 0:
                raise Exception(
                    "no part of the output is valid, use option 1 (same) or 2 \
                     (full) for third argument"
                )
    elif val == SAME:
        for i in range(in1.ndim):
            if not swapped_inputs:
                out_dimens[i] = in1.shape[i]  # Per scipy docs
            else:
                out_dimens[i] = min(in1.shape[i], in2.shape[i])
    elif val == FULL:
        for i in range(in1.ndim):
            out_dimens[i] = in1.shape[i] + in2.shape[i] - 1
    else:
        raise Exception("mode must be 0 (valid), 1 (same), or 2 (full)")

    # Create empty array out on GPU
    out = cp.empty(out_dimens.tolist(), in1.dtype)

    out = _convolve_gpu(
        in1, out, in2, val, use_convolve, swapped_inputs, cp_stream=cp_stream,
    )

    return out


def _convolve2d(
    in1,
    in2,
    use_convolve,
    mode="full",
    boundary="fill",
    fillvalue=0,
    cp_stream=cp.cuda.stream.Stream(null=True),
    use_numba=False,
):

    val = _valfrommode(mode)
    bval = _bvalfromboundary(boundary)

    # Promote inputs
    promType = cp.promote_types(in1.dtype, in2.dtype)
    in1 = in1.astype(promType)
    in2 = in2.astype(promType)

    if (bval != PAD) and (bval != REFLECT) and (bval != CIRCULAR):
        raise Exception("Incorrect boundary value.")

    if (bval == PAD) and (fillvalue is not None):
        fill = np.array(fillvalue, in1.dtype)
        if fill is None:
            raise Exception("If you see this let developers know.")
        if fill.size != 1:
            if fill.size == 0:
                raise Exception("`fillvalue` cannot be an empty array.")
            raise Exception(
                "`fillvalue` must be scalar or an array with one element"
            )
    else:
        fill = np.zeros(1, in1.dtype)
        if fill is None:
            raise Exception("Unable to create fill array")

    # Create empty array to hold number of aout dimensions
    out_dimens = np.empty(in1.ndim, np.int)
    if val == VALID:
        for i in range(in1.ndim):
            out_dimens[i] = in1.shape[i] - in2.shape[i] + 1
            if out_dimens[i] < 0:
                raise Exception(
                    "no part of the output is valid, use option 1 (same) or 2 \
                     (full) for third argument"
                )
    elif val == SAME:
        for i in range(in1.ndim):
            out_dimens[i] = in1.shape[i]
    elif val == FULL:
        for i in range(in1.ndim):
            out_dimens[i] = in1.shape[i] + in2.shape[i] - 1
    else:
        raise Exception("mode must be 0 (valid), 1 (same), or 2 (full)")

    # Create empty array out on GPU
    out = cp.empty(out_dimens.tolist(), in1.dtype)

    out = _convolve2d_gpu(
        in1,
        out,
        in2,
        val,
        bval,
        use_convolve,
        fill,
        cp_stream=cp_stream,
        use_numba=use_numba,
    )

    return out


def _design_resample_poly(up, down, window):
    """
    Design a prototype FIR low-pass filter using the window method
    for use in polyphase rational resampling.

    Parameters
    ----------
    up : int
        The upsampling factor.
    down : int
        The downsampling factor.
    window : string or tuple
        Desired window to use to design the low-pass filter.
        See below for details.

    Returns
    -------
    h : array
        The computed FIR filter coefficients.

    See Also
    --------
    resample_poly : Resample up or down using the polyphase method.

    Notes
    -----
    The argument `window` specifies the FIR low-pass filter design.
    The functions `scipy.signal.get_window` and `scipy.signal.firwin`
    are called to generate the appropriate filter coefficients.

    The returned array of coefficients will always be of data type
    `complex128` to maintain precision. For use in lower-precision
    filter operations, this array should be converted to the desired
    data type before providing it to `cusignal.resample_poly`.

    """

    # Determine our up and down factors
    # Use a rational approimation to save computation time on really long
    # signals
    g_ = gcd(up, down)
    up //= g_
    down //= g_

    # Design a linear-phase low-pass FIR filter
    max_rate = max(up, down)
    f_c = 1.0 / max_rate  # cutoff of FIR filter (rel. to Nyquist)

    # reasonable cutoff for our sinc-like function
    half_len = 10 * max_rate

    h = firwin(2 * half_len + 1, f_c, window=window)
    return h<|MERGE_RESOLUTION|>--- conflicted
+++ resolved
@@ -27,17 +27,14 @@
     int64,
     void,
 )
-<<<<<<< HEAD
-from numba.types.scalars import Complex
 from string import Template
-=======
+
 try:
     # Numba <= 0.49
     from numba.types.scalars import Complex
 except ImportError:
     # Numba >= 0.49
     from numba.core.types.scalars import Complex
->>>>>>> b481903e
 
 from .fir_filter_design import firwin
 
